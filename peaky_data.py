#!/usr/bin/env python3
# -*- coding: utf-8 -*-
"""Python module for generating data sets.

Requires Python 3.8+

Created on Mon Oct 11 09:34:12 2021

@author: Eivind Tostesen
"""

import random
from itertools import accumulate, chain


# Random walks:


def discrete_steps(
    length=10,
    moves=[1, -1],
    weights=None,
    randomseed="It's...",
):
    """Return list of discrete random steps."""
    random.seed(a=randomseed)
    return random.choices(population=moves, weights=weights, k=length)


def continuous_steps(
    length=10,
    moves=[1, -1],
    weights=None,
    randomseed="It's...",
):
    """Return list of continuous random steps."""
    if weights is None:
        # weights can also be set to random.triangular
        weights = random.uniform
    random.seed(a=randomseed)
    return [weights(*moves) for _ in range(length)]


def alternating_steps(
    steps1=discrete_steps(length=5, moves=[-1, -2, -3]),
    steps2=discrete_steps(length=5, moves=[1, 2, 3]),
):
    """Return alternating list of steps."""
    return list(chain.from_iterable(zip(steps1, steps2)))


def randomwalk(
    start=0,
    steps=discrete_steps(length=100, moves=[2, 1, 0, -1, -2]),
):
    """Return random walk as a list."""
    return list(accumulate(steps, initial=start))


<<<<<<< HEAD
def example_2(length=201, *, randomseed="It's..."):
    """Return mini example data set as two lists X, Y."""
    return list(range(1900, 1900 + length)), randomwalk(
        start=0.0,
        steps=discrete_steps(
            length=length - 1,
            moves=[-3.0, -2.0, -1.0, 0.0, 1.0, 2.0, 3.0],
=======
def example_1(length=45, *, randomseed="it's....."):
    """Return mini example data set as two lists X, Y."""
    return list(range(length)), randomwalk(
        start=5.0,
        steps=discrete_steps(
            length=length - 1,
            moves=[0.2, 0.1, 0, -0.1, -0.2],
>>>>>>> 7afb8d93
            randomseed=randomseed,
        ),
    )<|MERGE_RESOLUTION|>--- conflicted
+++ resolved
@@ -57,7 +57,18 @@
     return list(accumulate(steps, initial=start))
 
 
-<<<<<<< HEAD
+def example_1(length=45, *, randomseed="it's....."):
+    """Return mini example data set as two lists X, Y."""
+    return list(range(length)), randomwalk(
+        start=5.0,
+        steps=discrete_steps(
+            length=length - 1,
+            moves=[0.2, 0.1, 0, -0.1, -0.2],
+            randomseed=randomseed,
+        ),
+    )
+
+
 def example_2(length=201, *, randomseed="It's..."):
     """Return mini example data set as two lists X, Y."""
     return list(range(1900, 1900 + length)), randomwalk(
@@ -65,15 +76,6 @@
         steps=discrete_steps(
             length=length - 1,
             moves=[-3.0, -2.0, -1.0, 0.0, 1.0, 2.0, 3.0],
-=======
-def example_1(length=45, *, randomseed="it's....."):
-    """Return mini example data set as two lists X, Y."""
-    return list(range(length)), randomwalk(
-        start=5.0,
-        steps=discrete_steps(
-            length=length - 1,
-            moves=[0.2, 0.1, 0, -0.1, -0.2],
->>>>>>> 7afb8d93
             randomseed=randomseed,
         ),
     )
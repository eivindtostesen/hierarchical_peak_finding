--- conflicted
+++ resolved
@@ -119,7 +119,6 @@
         """Attach a plotting object to a PeakTree."""
         super().__init__()
         self.setattr(obj=tree, attrname=attrname)
-<<<<<<< HEAD
         self.ax = ax
         self.fig = fig
         self.xy = xy
@@ -127,7 +126,7 @@
         self.yinterval = yinterval
         self.slices = slices
         if not xy:
-            self.xy = {n: (self.rootself.mode(n),
+            self.xy = {n: (self.rootself.top(n),
                            self.rootself.base_height(n))
                        for n in self.rootself
                        }
@@ -136,29 +135,6 @@
                                   self.rootself.height(n))
                               for n in self.rootself
                               }
-=======
-        self.ax = None
-        self.fig = None
-        self.xy = {n: (self.rootself.top(n), self.rootself.base_height(n))
-                   for n in self.rootself}
-        self.base_height = {n: self.rootself.base_height(n)
-                            for n in self.rootself}
-        self.size = {n: self.rootself.size(n) for n in self.rootself}
-        if ax:
-            self.ax = ax
-        if fig:
-            self.fig = fig
-        if xy:
-            self.xy = xy
-        if location:
-            self.location = location
-        if base_height:
-            self.base_height = base_height
-        if size:
-            self.size = size
-        if slices:
-            self.slices = slices
->>>>>>> 8f5c08d5
         plt.style.use('seaborn')
 
     def new(self):
@@ -226,9 +202,9 @@
             self.ax.set_ylabel('Level')
             self.ax.set_ylim(
                 [0,
-                len(list(self.rootself.mode_path(
-                    self.rootself.root())))
-                ]
+                 len(list(self.rootself.top_path(
+                     self.rootself.root())))
+                 ]
             )
         for n in nodes:
             add_bar(
